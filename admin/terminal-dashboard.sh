#!/bin/bash

# QUANTUM FORGE™ Terminal Dashboard
# Real-time terminal-based overview of trading system status
# Alternative to web dashboard - grab all data and display in terminal

# Colors for better readability
RED='\033[0;31m'
GREEN='\033[0;32m'
YELLOW='\033[1;33m'
BLUE='\033[0;34m'
PURPLE='\033[0;35m'
CYAN='\033[0;36m'
WHITE='\033[1;37m'
BOLD='\033[1m'
NC='\033[0m' # No Color

# Configuration
API_BASE_URL="http://localhost:3001/api"
REFRESH_INTERVAL=${1:-5}  # Default 5 seconds, can override with first argument

# Function to make API calls with error handling
api_call() {
    local endpoint="$1"
    local result
    result=$(curl -s --connect-timeout 5 --max-time 10 "$API_BASE_URL$endpoint" 2>/dev/null)
    if [ $? -eq 0 ] && [ -n "$result" ]; then
        echo "$result"
    else
        echo '{"error": "API call failed"}'
    fi
}

# Function to format numbers with commas
format_number() {
    printf "%'.0f" "$1" 2>/dev/null || echo "$1"
}

# Function to format currency
format_currency() {
    local amount="$1"
    if [[ "$amount" =~ ^-?[0-9]+\.?[0-9]*$ ]]; then
        printf "$%.2f" "$amount"
    else
        echo "$amount"
    fi
}

# Function to extract JSON values (fallback if jq not available)
extract_json_value() {
    local json="$1"
    local key="$2"
    local default="${3:-0}"
    
    if [[ "$USE_FALLBACK_JSON" == "true" ]]; then
        # Handle nested keys like "data.currentPhase.phase"
        if [[ "$key" =~ \. ]]; then
            # For nested keys, just extract the final key name
            local simple_key=$(echo "$key" | awk -F'.' '{print $NF}')
            local value=$(echo "$json" | grep -o "\"$simple_key\":[^,}]*" | cut -d':' -f2 | tr -d ' "' | head -1)
        else
            # Simple regex-based extraction for top-level keys
            local value=$(echo "$json" | grep -o "\"$key\":[^,}]*" | cut -d':' -f2 | tr -d ' "')
        fi
        
        if [[ -z "$value" || "$value" == "null" ]]; then
            echo "$default"
        else
            echo "$value"
        fi
    else
        # Use jq if available
        echo "$json" | jq -r ".$key // \"$default\""
    fi
}

# Function to check if JSON indicates success
json_success() {
    local json="$1"
    if [[ "$USE_FALLBACK_JSON" == "true" ]]; then
        echo "$json" | grep -q '"success":\s*true'
    else
        [[ "$(echo "$json" | jq -r '.success // false')" == "true" ]]
    fi
}

# Function to get system uptime
get_uptime() {
    uptime | awk -F'up ' '{print $2}' | awk -F',' '{print $1}'
}

# Function to execute PostgreSQL query directly
db_query() {
    local query="$1"
    local database="${2:-signalcartel}"
    local result
    result=$(docker exec -e PGPASSWORD=quantum_forge_warehouse_2024 signalcartel-warehouse psql -U warehouse_user -d "$database" -t -c "$query" 2>/dev/null | tr -d ' ' | head -1)
    if [[ -n "$result" && "$result" != "" ]]; then
        echo "$result"
    else
        echo "0"
    fi
}

# Function to get trading statistics directly from database
get_db_stats() {
    echo "# Database fallback - getting real-time PostgreSQL data"
    
    # Phase calculation
    local entry_trades=$(db_query "SELECT COUNT(*) FROM \"ManagedTrade\" WHERE \"isEntry\" = true;")
    local real_phase=0
    local real_phase_name="Maximum Data Collection Phase"
    local next_threshold=100
    
    if [[ "$entry_trades" -ge 2000 ]]; then
        real_phase=4
        real_phase_name="Full QUANTUM FORGE™ Phase"
        next_threshold=0
    elif [[ "$entry_trades" -ge 1000 ]]; then
        real_phase=3
        real_phase_name="Order Book Intelligence Phase"
        next_threshold=2000
    elif [[ "$entry_trades" -ge 500 ]]; then
        real_phase=2
        real_phase_name="Multi-Source Sentiment Phase"
        next_threshold=1000
    elif [[ "$entry_trades" -ge 100 ]]; then
        real_phase=1
        real_phase_name="Basic Sentiment Phase"
        next_threshold=500
    fi
    
    # Trading statistics
    local total_trades=$(db_query "SELECT COUNT(*) FROM \"ManagedTrade\";")
    local trades_with_pnl=$(db_query "SELECT COUNT(*) FROM \"ManagedTrade\" WHERE \"pnl\" IS NOT NULL;")
    local winning_trades=$(db_query "SELECT COUNT(*) FROM \"ManagedTrade\" WHERE \"pnl\" > 0;")
    local losing_trades=$(db_query "SELECT COUNT(*) FROM \"ManagedTrade\" WHERE \"pnl\" < 0;")
    
    # P&L data
    local total_pnl=$(db_query "SELECT COALESCE(SUM(\"pnl\"), 0) FROM \"ManagedTrade\" WHERE \"pnl\" IS NOT NULL;")
    local max_win=$(db_query "SELECT COALESCE(MAX(\"pnl\"), 0) FROM \"ManagedTrade\" WHERE \"pnl\" IS NOT NULL;")
    local max_loss=$(db_query "SELECT COALESCE(MIN(\"pnl\"), 0) FROM \"ManagedTrade\" WHERE \"pnl\" IS NOT NULL;")
    
    # Recent activity (24h and 1h)
    local last_24h=$(db_query "SELECT COUNT(*) FROM \"ManagedTrade\" WHERE \"executedAt\" > NOW() - INTERVAL '24 hours';")
    local last_hour=$(db_query "SELECT COUNT(*) FROM \"ManagedTrade\" WHERE \"executedAt\" > NOW() - INTERVAL '1 hour';")
    
    # Position data
    local total_positions=$(db_query "SELECT COUNT(*) FROM \"ManagedPosition\";")
    local open_positions=$(db_query "SELECT COUNT(*) FROM \"ManagedPosition\" WHERE \"status\" = 'open';")
    
    # Analytics database record counts (consolidated data)
    local consolidated_trades=$(db_query "SELECT COUNT(*) FROM \"consolidated_trades\";" "signalcartel_analytics")
    local consolidated_positions=$(db_query "SELECT COUNT(*) FROM \"consolidated_positions\";" "signalcartel_analytics") 
    local consolidated_sentiment=$(db_query "SELECT COUNT(*) FROM \"consolidated_sentiment\";" "signalcartel_analytics")
    local consolidated_market_data=$(db_query "SELECT COUNT(*) FROM \"consolidated_market_data\";" "signalcartel_analytics")
    local consolidated_signals=$(db_query "SELECT COUNT(*) FROM \"consolidated_trading_signals\";" "signalcartel_analytics")
    local consolidated_data_collection=$(db_query "SELECT COUNT(*) FROM \"consolidated_data_collection\";" "signalcartel_analytics")
    
    # Get actual data collection and sentiment counts from production
    local actual_data_collection=$(db_query "SELECT COUNT(*) FROM \"MarketDataCollection\";")
    local actual_sentiment_records=$(db_query "SELECT COUNT(*) FROM \"SentimentData\";")
    local intuition_analysis=$(db_query "SELECT COUNT(*) FROM \"IntuitionAnalysis\";")
    local enhanced_signals=$(db_query "SELECT COUNT(*) FROM \"EnhancedTradingSignal\";")
    local learning_insights=$(db_query "SELECT COUNT(*) FROM \"learning_insights\";" "signalcartel_analytics")
    
    # Market data warehouse record counts - with recent activity focus
    local market_data_points=$(db_query "SELECT COUNT(*) FROM \"MarketData\";")
    local market_data_1h=$(db_query "SELECT COUNT(*) FROM \"MarketData\" WHERE \"timestamp\" > NOW() - INTERVAL '1 hour';")
    local trading_signals=$(db_query "SELECT COUNT(*) FROM \"TradingSignal\";")
    local recent_trading_signals=$(db_query "SELECT COUNT(*) FROM \"TradingSignal\" WHERE \"createdAt\" > NOW() - INTERVAL '24 hours';")
    local enhanced_signals=$(db_query "SELECT COUNT(*) FROM \"EnhancedTradingSignal\";")
    local recent_enhanced_signals=$(db_query "SELECT COUNT(*) FROM \"EnhancedTradingSignal\" WHERE \"signalTime\" > NOW() - INTERVAL '24 hours';")
    
    # Get data timeframe info
    local oldest_data=$(db_query "SELECT EXTRACT(HOUR FROM MIN(timestamp)) FROM \"MarketData\";" | head -1)
    local data_hours_ago=$(db_query "SELECT EXTRACT(EPOCH FROM (NOW() - MIN(timestamp)))/3600 FROM \"MarketData\";" | head -1 | cut -d'.' -f1)
    
    # Check analytics database connection
    local analytics_db_status="offline"
    if timeout 3s docker exec -e PGPASSWORD=quantum_forge_warehouse_2024 signalcartel-warehouse pg_isready -U warehouse_user -d signalcartel_analytics > /dev/null 2>&1; then
        analytics_db_status="online"
    fi
    
    # Calculate metrics
    local win_rate=0
    if [[ "$trades_with_pnl" -gt 0 ]]; then
        win_rate=$(echo "scale=1; $winning_trades * 100 / $trades_with_pnl" | bc -l 2>/dev/null || echo "0")
    fi
    
    # Store in global variables for the display functions to use
    FALLBACK_PHASE_NUM=$real_phase
    FALLBACK_PHASE_NAME="$real_phase_name"
    FALLBACK_ENTRY_TRADES=$entry_trades
    FALLBACK_TOTAL_TRADES=$total_trades
    FALLBACK_TRADES_WITH_PNL=$trades_with_pnl
    FALLBACK_WINNING_TRADES=$winning_trades
    FALLBACK_LOSING_TRADES=$losing_trades
    FALLBACK_WIN_RATE=$win_rate
    FALLBACK_TOTAL_PNL=$total_pnl
    FALLBACK_MAX_WIN=$max_win
    FALLBACK_MAX_LOSS=$max_loss
    FALLBACK_LAST_24H=$last_24h
    FALLBACK_LAST_HOUR=$last_hour
    FALLBACK_TOTAL_POSITIONS=$total_positions
    FALLBACK_OPEN_POSITIONS=$open_positions
    
    # Store analytics database metrics
    FALLBACK_ANALYTICS_DB_STATUS=$analytics_db_status
    FALLBACK_CONSOLIDATED_TRADES=$consolidated_trades
    FALLBACK_CONSOLIDATED_POSITIONS=$consolidated_positions
    FALLBACK_CONSOLIDATED_SENTIMENT=$consolidated_sentiment
    FALLBACK_CONSOLIDATED_MARKET_DATA=$consolidated_market_data
    FALLBACK_CONSOLIDATED_SIGNALS=$consolidated_signals
    FALLBACK_CONSOLIDATED_DATA_COLLECTION=$consolidated_data_collection
    FALLBACK_ACTUAL_DATA_COLLECTION=$actual_data_collection
    FALLBACK_ACTUAL_SENTIMENT_RECORDS=$actual_sentiment_records
    FALLBACK_INTUITION_ANALYSIS=$intuition_analysis
    FALLBACK_ENHANCED_SIGNALS=$enhanced_signals
    FALLBACK_LEARNING_INSIGHTS=$learning_insights
    
    # Store market data warehouse metrics
    FALLBACK_MARKET_DATA_POINTS=$market_data_points
    FALLBACK_MARKET_DATA_1H=$market_data_1h
    FALLBACK_TRADING_SIGNALS=$trading_signals
    FALLBACK_RECENT_TRADING_SIGNALS=$recent_trading_signals
    FALLBACK_ENHANCED_SIGNALS=$enhanced_signals
    FALLBACK_RECENT_ENHANCED_SIGNALS=$recent_enhanced_signals
    FALLBACK_DATA_HOURS_AGO=$data_hours_ago
    
    # Calculate remaining trades needed for next phase
    if [[ $next_threshold -gt 0 ]]; then
        FALLBACK_TRADES_NEEDED=$((next_threshold - entry_trades))
    else
        FALLBACK_TRADES_NEEDED=0
    fi
    
    # Calculate progress percentage
    if [[ $real_phase -lt 4 ]]; then
        local phase_start=0
        case $real_phase in
            0) phase_start=0 ;;
            1) phase_start=100 ;;
            2) phase_start=500 ;;
            3) phase_start=1000 ;;
        esac
        local phase_range=$((next_threshold - phase_start))
        local progress_in_phase=$((entry_trades - phase_start))
        FALLBACK_PROGRESS=$(echo "scale=1; $progress_in_phase * 100 / $phase_range" | bc -l 2>/dev/null || echo "0")
    else
        FALLBACK_PROGRESS=100
    fi
}

# Function to display header
show_header() {
    clear
    echo -e "${BOLD}${CYAN}╔══════════════════════════════════════════════════════════════════════════════════╗${NC}"
    echo -e "${BOLD}${CYAN}║                      🚀 QUANTUM FORGE™ TERMINAL DASHBOARD                       ║${NC}"
    echo -e "${BOLD}${CYAN}╚══════════════════════════════════════════════════════════════════════════════════╝${NC}"
    echo -e "${WHITE}$(date '+%Y-%m-%d %H:%M:%S %Z')${NC} | ${BLUE}Refresh: ${REFRESH_INTERVAL}s${NC} | ${GREEN}Uptime: $(get_uptime)${NC}"
    echo ""
}

# Function to display phase information
show_phase_info() {
    echo -e "${BOLD}${PURPLE}📊 PHASE SYSTEM STATUS${NC}"
    echo -e "${PURPLE}═══════════════════════════════════════${NC}"
    
    # Get phase data from API
    local phase_data
    phase_data=$(api_call "/dashboard/overview-metrics")
    
    if json_success "$phase_data"; then
        local current_phase=$(extract_json_value "$phase_data" "data.currentPhase.phase" "0")
        local phase_name=$(extract_json_value "$phase_data" "data.currentPhase.name" "Unknown")
        local current_trades=$(extract_json_value "$phase_data" "data.progress.currentTrades" "0")
        local progress=$(extract_json_value "$phase_data" "data.progress.progress" "0")
        local trades_needed=$(extract_json_value "$phase_data" "data.progress.tradesNeeded" "0")
        
        # Get actual trade count directly from PostgreSQL database
        local actual_trades
        actual_trades=$(PGPASSWORD=quantum_forge_warehouse_2024 docker exec signalcartel-warehouse psql -U warehouse_user -d signalcartel -t -c "SELECT COUNT(*) FROM \"ManagedTrade\" WHERE \"isEntry\" = true;" 2>/dev/null | tr -d ' ')
        
        # Validate and default actual_trades
        if [[ ! "$actual_trades" =~ ^[0-9]+$ ]]; then
            actual_trades=0
        fi
        
        # Determine actual phase based on real data
        local real_phase=0
        local real_phase_name="Maximum Data Collection Phase"
        if [[ "$actual_trades" -ge 2000 ]]; then
            real_phase=4
            real_phase_name="Full QUANTUM FORGE™ Phase"
        elif [[ "$actual_trades" -ge 1000 ]]; then
            real_phase=3
            real_phase_name="Order Book Intelligence Phase"
        elif [[ "$actual_trades" -ge 500 ]]; then
            real_phase=2
            real_phase_name="Multi-Source Sentiment Phase"
        elif [[ "$actual_trades" -ge 100 ]]; then
            real_phase=1
            real_phase_name="Basic Sentiment Phase"
        fi
        
        echo -e "  ${WHITE}Current Phase:${NC}      ${BOLD}${YELLOW}Phase $real_phase${NC} - $real_phase_name"
        echo -e "  ${WHITE}Entry Trades:${NC}       ${GREEN}$(format_number $actual_trades)${NC}"
        
        # Calculate real progress
        local next_threshold
        case $real_phase in
            0) next_threshold=100 ;;
            1) next_threshold=500 ;;
            2) next_threshold=1000 ;;
            3) next_threshold=2000 ;;
            4) next_threshold=0 ;;
        esac
        
        if [[ $real_phase -lt 4 ]]; then
            local real_progress=$(( (actual_trades * 100) / next_threshold ))
            local real_trades_needed=$((next_threshold - actual_trades))
            echo -e "  ${WHITE}Progress:${NC}           ${CYAN}${real_progress}%${NC} to Phase $((real_phase + 1))"
            echo -e "  ${WHITE}Trades Needed:${NC}      ${YELLOW}$(format_number $real_trades_needed)${NC}"
        else
            echo -e "  ${WHITE}Progress:${NC}           ${GREEN}MAXIMUM PHASE ACHIEVED${NC}"
        fi
        
        # Show API discrepancy if exists
        if [[ "$current_phase" != "$real_phase" ]]; then
            echo -e "  ${RED}⚠️  API Phase:${NC}       Phase $current_phase (${current_trades} trades) - API Issue"
        fi
    else
        echo -e "  ${YELLOW}⚠️  API unavailable, using database fallback${NC}"
        echo -e "  ${WHITE}Current Phase:${NC}      ${BOLD}${YELLOW}Phase $FALLBACK_PHASE_NUM${NC} - $FALLBACK_PHASE_NAME"
        echo -e "  ${WHITE}Entry Trades:${NC}       ${GREEN}$(format_number $FALLBACK_ENTRY_TRADES)${NC}"
        
        if [[ $FALLBACK_PHASE_NUM -lt 4 ]]; then
            echo -e "  ${WHITE}Progress:${NC}           ${CYAN}${FALLBACK_PROGRESS}%${NC} to Phase $((FALLBACK_PHASE_NUM + 1))"
            echo -e "  ${WHITE}Trades Needed:${NC}      ${YELLOW}$(format_number $FALLBACK_TRADES_NEEDED)${NC}"
        else
            echo -e "  ${WHITE}Progress:${NC}           ${GREEN}MAXIMUM PHASE ACHIEVED${NC}"
        fi
    fi
    echo ""
}

# Function to display trading statistics
show_trading_stats() {
    echo -e "${BOLD}${GREEN}💹 TRADING STATISTICS${NC}"
    echo -e "${GREEN}═══════════════════════════════════════${NC}"
    
    local overview_data
    overview_data=$(api_call "/dashboard/overview-metrics")
    
    if json_success "$overview_data"; then
        local total_trades=$(extract_json_value "$overview_data" "data.totalTrades" "0")
        local trades_with_pnl=$(extract_json_value "$overview_data" "data.tradesWithPnL" "0")
        local winning_trades=$(extract_json_value "$overview_data" "data.winningTrades" "0")
        local losing_trades=$(extract_json_value "$overview_data" "data.losingTrades" "0")
        local win_rate=$(extract_json_value "$overview_data" "data.winRate" "0")
        
        echo -e "  ${WHITE}Total Trades:${NC}       ${CYAN}$(format_number $total_trades)${NC}"
        echo -e "  ${WHITE}Completed P&L:${NC}      ${CYAN}$(format_number $trades_with_pnl)${NC}"
        echo -e "  ${WHITE}Winning Trades:${NC}     ${GREEN}$(format_number $winning_trades)${NC}"
        echo -e "  ${WHITE}Losing Trades:${NC}      ${RED}$(format_number $losing_trades)${NC}"
        echo -e "  ${WHITE}Win Rate:${NC}           ${BOLD}${YELLOW}$(printf "%.1f" "$win_rate")%${NC}"
    else
        echo -e "  ${YELLOW}⚠️  Using database fallback${NC}"
        echo -e "  ${WHITE}Total Trades:${NC}       ${CYAN}$(format_number $FALLBACK_TOTAL_TRADES)${NC}"
        echo -e "  ${WHITE}Completed P&L:${NC}      ${CYAN}$(format_number $FALLBACK_TRADES_WITH_PNL)${NC}"
        echo -e "  ${WHITE}Winning Trades:${NC}     ${GREEN}$(format_number $FALLBACK_WINNING_TRADES)${NC}"
        echo -e "  ${WHITE}Losing Trades:${NC}      ${RED}$(format_number $FALLBACK_LOSING_TRADES)${NC}"
        echo -e "  ${WHITE}Win Rate:${NC}           ${BOLD}${YELLOW}$(printf "%.1f" "$FALLBACK_WIN_RATE")%${NC}"
    fi
    echo ""
}

# Function to display P&L information
show_pnl_info() {
    echo -e "${BOLD}${YELLOW}💰 PROFIT & LOSS ANALYSIS${NC}"
    echo -e "${YELLOW}═══════════════════════════════════════${NC}"
    
    local overview_data
    overview_data=$(api_call "/dashboard/overview-metrics")
    
    if json_success "$overview_data"; then
        local total_pnl=$(extract_json_value "$overview_data" "data.totalPnL" "0")
        local avg_pnl=$(extract_json_value "$overview_data" "data.avgPnL" "0")
        local max_win=$(extract_json_value "$overview_data" "data.maxWin" "0")
        local max_loss=$(extract_json_value "$overview_data" "data.maxLoss" "0")
        local portfolio_value=$(extract_json_value "$overview_data" "data.portfolioValue" "10000")
        
        # Color code P&L
        local pnl_color
        if (( $(echo "$total_pnl > 0" | bc -l 2>/dev/null || echo 0) )); then
            pnl_color="${GREEN}"
        else
            pnl_color="${RED}"
        fi
        
        echo -e "  ${WHITE}Total P&L:${NC}          ${pnl_color}$(format_currency $total_pnl)${NC}"
        echo -e "  ${WHITE}Average P&L:${NC}        $(format_currency $avg_pnl)"
        echo -e "  ${WHITE}Max Win:${NC}            ${GREEN}$(format_currency $max_win)${NC}"
        echo -e "  ${WHITE}Max Loss:${NC}           ${RED}$(format_currency $max_loss)${NC}"
        echo -e "  ${WHITE}Portfolio Value:${NC}    ${BOLD}${CYAN}$(format_currency $portfolio_value)${NC}"
    else
        echo -e "  ${YELLOW}⚠️  Using database fallback${NC}"
        local pnl_color
        if (( $(echo "$FALLBACK_TOTAL_PNL > 0" | bc -l 2>/dev/null || echo 0) )); then
            pnl_color="${GREEN}"
        else
            pnl_color="${RED}"
        fi
        
        local avg_pnl=0
        if [[ "$FALLBACK_TRADES_WITH_PNL" -gt 0 ]]; then
            avg_pnl=$(echo "scale=2; $FALLBACK_TOTAL_PNL / $FALLBACK_TRADES_WITH_PNL" | bc -l 2>/dev/null || echo "0")
        fi
        local portfolio_value=$(echo "scale=2; 10000 + $FALLBACK_TOTAL_PNL" | bc -l 2>/dev/null || echo "10000")
        
        echo -e "  ${WHITE}Total P&L:${NC}          ${pnl_color}$(format_currency $FALLBACK_TOTAL_PNL)${NC}"
        echo -e "  ${WHITE}Average P&L:${NC}        $(format_currency $avg_pnl)"
        echo -e "  ${WHITE}Max Win:${NC}            ${GREEN}$(format_currency $FALLBACK_MAX_WIN)${NC}"
        echo -e "  ${WHITE}Max Loss:${NC}           ${RED}$(format_currency $FALLBACK_MAX_LOSS)${NC}"
        echo -e "  ${WHITE}Portfolio Value:${NC}    ${BOLD}${CYAN}$(format_currency $portfolio_value)${NC}"
    fi
    echo ""
}

# Function to display recent activity
show_recent_activity() {
    echo -e "${BOLD}${BLUE}⚡ RECENT ACTIVITY${NC}"
    echo -e "${BLUE}═══════════════════════════════════════${NC}"
    
    local overview_data
    overview_data=$(api_call "/dashboard/overview-metrics")
    
    if json_success "$overview_data"; then
        local last_24h=$(extract_json_value "$overview_data" "data.last24hTrades" "0")
        local last_hour=$(extract_json_value "$overview_data" "data.lastHourTrades" "0")
        local trading_velocity=$(extract_json_value "$overview_data" "data.tradingVelocity" "0")
        local open_positions=$(extract_json_value "$overview_data" "data.openPositions" "0")
        local total_positions=$(extract_json_value "$overview_data" "data.totalPositions" "0")
        
        echo -e "  ${WHITE}Last 24 Hours:${NC}      ${CYAN}$(format_number $last_24h)${NC} trades"
        echo -e "  ${WHITE}Last Hour:${NC}          ${CYAN}$(format_number $last_hour)${NC} trades"
        echo -e "  ${WHITE}Trading Velocity:${NC}   ${YELLOW}$(printf "%.1f" "$trading_velocity")${NC} trades/hour"
        echo -e "  ${WHITE}Open Positions:${NC}     ${GREEN}$(format_number $open_positions)${NC}"
        echo -e "  ${WHITE}Total Positions:${NC}    ${CYAN}$(format_number $total_positions)${NC}"
    else
        echo -e "  ${YELLOW}⚠️  Using database fallback${NC}"
        local trading_velocity=$(echo "scale=1; $FALLBACK_LAST_24H / 24" | bc -l 2>/dev/null || echo "0")
        echo -e "  ${WHITE}Last 24 Hours:${NC}      ${CYAN}$(format_number $FALLBACK_LAST_24H)${NC} trades"
        echo -e "  ${WHITE}Last Hour:${NC}          ${CYAN}$(format_number $FALLBACK_LAST_HOUR)${NC} trades"
        echo -e "  ${WHITE}Trading Velocity:${NC}   ${YELLOW}$(printf "%.1f" "$trading_velocity")${NC} trades/hour"
        echo -e "  ${WHITE}Open Positions:${NC}     ${GREEN}$(format_number $FALLBACK_OPEN_POSITIONS)${NC}"
        echo -e "  ${WHITE}Total Positions:${NC}    ${CYAN}$(format_number $FALLBACK_TOTAL_POSITIONS)${NC}"
    fi
    echo ""
}

# Function to display system health
show_system_health() {
    echo -e "${BOLD}${WHITE}🛡️  SYSTEM HEALTH${NC}"
    echo -e "${WHITE}═══════════════════════════════════════${NC}"
    
    local overview_data
    overview_data=$(api_call "/dashboard/overview-metrics")
    
    if json_success "$overview_data"; then
        local system_health=$(extract_json_value "$overview_data" "data.systemHealth" "unknown")
        local intuition_analyses=$(extract_json_value "$overview_data" "data.intuitionAnalyses" "0")
        
        # Color code system health
        local health_color
        case "$system_health" in
            "excellent") health_color="${GREEN}" ;;
            "good") health_color="${YELLOW}" ;;
            "warning") health_color="${YELLOW}" ;;
            "critical") health_color="${RED}" ;;
            *) health_color="${WHITE}" ;;
        esac
        
        echo -e "  ${WHITE}Overall Health:${NC}     ${health_color}${system_health^^}${NC}"
        echo -e "  ${WHITE}AI Analyses:${NC}        ${PURPLE}$(format_number $intuition_analyses)${NC}"
        
        # Check if trading system is running (multiple possible processes)
        if pgrep -f "production-trading-with-positions.ts" > /dev/null || \
           pgrep -f "load-database-strategies.ts" > /dev/null || \
           pgrep -f "strategy-execution-engine.ts" > /dev/null; then
            echo -e "  ${WHITE}Trading Engine:${NC}     ${GREEN}RUNNING${NC}"
        else
            echo -e "  ${WHITE}Trading Engine:${NC}     ${RED}STOPPED${NC}"
        fi
        
        # Check database connection
        local db_status
        if timeout 3s docker exec signalcartel-warehouse pg_isready -U warehouse_user -d signalcartel > /dev/null 2>&1; then
            echo -e "  ${WHITE}Database:${NC}           ${GREEN}ONLINE${NC}"
        else
            echo -e "  ${WHITE}Database:${NC}           ${RED}OFFLINE${NC}"
        fi
        
        # Check website (container or process)
        if docker ps | grep -q "signalcartel-website.*Up" || \
           pgrep -f "next.*start" > /dev/null || \
           curl -s --connect-timeout 2 http://localhost:3001/ > /dev/null 2>&1; then
            echo -e "  ${WHITE}Website:${NC}            ${GREEN}RUNNING${NC}"
        else
            echo -e "  ${WHITE}Website:${NC}            ${YELLOW}OPTIONAL${NC}"
        fi
        
    else
        echo -e "  ${YELLOW}⚠️  Using database fallback${NC}"
        
        # Calculate system health based on fallback data (more realistic thresholds)
        local system_health="good"
        local health_color="${CYAN}"
        
        # Check if trading engine is running
        local trading_running=false
        if pgrep -f "production-trading-with-positions.ts" > /dev/null || \
           pgrep -f "load-database-strategies.ts" > /dev/null || \
           pgrep -f "strategy-execution-engine.ts" > /dev/null; then
            trading_running=true
        fi
        
        # Improved health logic
        if [[ "$trading_running" == "true" ]] && [[ $(echo "$FALLBACK_WIN_RATE >= 50" | bc -l 2>/dev/null || echo 0) -eq 1 ]] && [[ $(echo "$FALLBACK_TOTAL_PNL > 100" | bc -l 2>/dev/null || echo 0) -eq 1 ]]; then
            system_health="excellent"
            health_color="${GREEN}"
        elif [[ "$trading_running" == "true" ]] && [[ $(echo "$FALLBACK_TOTAL_PNL >= 0" | bc -l 2>/dev/null || echo 0) -eq 1 ]]; then
            system_health="good"
            health_color="${CYAN}"
        elif [[ "$trading_running" == "true" ]] && [[ $(echo "$FALLBACK_TOTAL_PNL >= -50" | bc -l 2>/dev/null || echo 0) -eq 1 ]]; then
            system_health="warning"
            health_color="${YELLOW}"
        elif [[ "$trading_running" == "false" ]]; then
            system_health="maintenance"
            health_color="${YELLOW}"
        else
            system_health="critical"
            health_color="${RED}"
        fi
        
        echo -e "  ${WHITE}Overall Health:${NC}     ${health_color}${system_health^^}${NC}"
        echo -e "  ${WHITE}AI Analyses:${NC}        ${PURPLE}N/A (fallback mode)${NC}"
        
        # Check if trading system is running (multiple possible processes)
        if pgrep -f "production-trading-with-positions.ts" > /dev/null || \
           pgrep -f "load-database-strategies.ts" > /dev/null || \
           pgrep -f "strategy-execution-engine.ts" > /dev/null; then
            echo -e "  ${WHITE}Trading Engine:${NC}     ${GREEN}RUNNING${NC}"
        else
            echo -e "  ${WHITE}Trading Engine:${NC}     ${RED}STOPPED${NC}"
        fi
        
        # Check database connection
        if timeout 3s docker exec signalcartel-warehouse pg_isready -U warehouse_user -d signalcartel > /dev/null 2>&1; then
            echo -e "  ${WHITE}Database:${NC}           ${GREEN}ONLINE${NC}"
        else
            echo -e "  ${WHITE}Database:${NC}           ${RED}OFFLINE${NC}"
        fi
        
<<<<<<< HEAD
        # Check website container
        if docker ps --format "table {{.Names}}\t{{.Status}}" | grep -q "signalcartel-website.*Up"; then
=======
        # Check website (container or process)
        if docker ps | grep -q "signalcartel-website.*Up" || \
           pgrep -f "next.*start" > /dev/null || \
           curl -s --connect-timeout 2 http://localhost:3001/ > /dev/null 2>&1; then
>>>>>>> 9635eb60
            echo -e "  ${WHITE}Website:${NC}            ${GREEN}RUNNING${NC}"
        else
            echo -e "  ${WHITE}Website:${NC}            ${YELLOW}OPTIONAL${NC}"
        fi
    fi
    echo ""
}

# Function to display data warehousing status
show_data_warehousing() {
    echo -e "${BOLD}${PURPLE}📊 LOCAL DATA WAREHOUSE${NC}"
    echo -e "${PURPLE}═══════════════════════════════════════${NC}"
    
    local overview_data
    overview_data=$(api_call "/dashboard/overview-metrics")
    
    if json_success "$overview_data"; then
        # API mode - would need to add these endpoints
        echo -e "  ${RED}❌ Warehouse data not available via API${NC}"
    else
        echo -e "  ${YELLOW}⚠️  Using database fallback${NC}"
        echo -e "  ${WHITE}Market Data (Local):${NC}   ${CYAN}$(format_number $FALLBACK_MARKET_DATA_POINTS)${NC}"
        echo -e "  ${WHITE}Market Data (1hr):${NC}     ${GREEN}$(format_number $FALLBACK_MARKET_DATA_1H)${NC}"
        echo -e "  ${WHITE}Trading Signals:${NC}       ${CYAN}$(format_number $FALLBACK_TRADING_SIGNALS)${NC}"
        echo -e "  ${WHITE}Recent Signals (24h):${NC}  ${GREEN}$(format_number $FALLBACK_RECENT_TRADING_SIGNALS)${NC}"
        
        # Data collection health indicator
        if [[ "$FALLBACK_MARKET_DATA_1H" -gt 100 ]]; then
            echo -e "  ${WHITE}Collection Status:${NC}    ${GREEN}ACTIVE${NC} ($(format_number $FALLBACK_MARKET_DATA_1H)/hr)"
        elif [[ "$FALLBACK_MARKET_DATA_1H" -gt 10 ]]; then
            echo -e "  ${WHITE}Collection Status:${NC}    ${YELLOW}SLOW${NC} ($(format_number $FALLBACK_MARKET_DATA_1H)/hr)"
        else
            echo -e "  ${WHITE}Collection Status:${NC}    ${RED}STALLED${NC} ($(format_number $FALLBACK_MARKET_DATA_1H)/hr)"
        fi
        
        # Show consolidated data status
        if [[ "$FALLBACK_CONSOLIDATED_MARKET_DATA" -gt 0 ]]; then
            echo -e "  ${WHITE}Multi-Instance Sync:${NC}  ${GREEN}ACTIVE${NC}"
            echo -e "  ${WHITE}Consolidated Available:${NC} ${GREEN}$(format_number $FALLBACK_CONSOLIDATED_MARKET_DATA)${NC} records"
        else
            echo -e "  ${WHITE}Multi-Instance Sync:${NC}  ${RED}NOT SYNCING${NC}"
            echo -e "  ${WHITE}Expected vs Actual:${NC}   ${RED}23k+ vs $(format_number $FALLBACK_MARKET_DATA_POINTS)${NC}"
        fi
    fi
    echo ""
}

# Function to display analytics database status  
show_analytics_status() {
    echo -e "${BOLD}${CYAN}🌐 CROSS-SITE ANALYTICS${NC}"
    echo -e "${CYAN}═══════════════════════════════════════${NC}"
    
    local overview_data
    overview_data=$(api_call "/dashboard/overview-metrics")
    
    if json_success "$overview_data"; then
        # API mode - would need to add these endpoints
        echo -e "  ${RED}❌ Analytics data not available via API${NC}"
    else
        echo -e "  ${YELLOW}⚠️  Using database fallback${NC}"
        
        # Analytics DB status
        if [[ "$FALLBACK_ANALYTICS_DB_STATUS" == "online" ]]; then
            echo -e "  ${WHITE}Analytics DB:${NC}         ${GREEN}ONLINE${NC}"
        else
            echo -e "  ${WHITE}Analytics DB:${NC}         ${RED}OFFLINE${NC}"
        fi
        
        echo -e "  ${WHITE}Consolidated Market Data:${NC} ${GREEN}$(format_number $FALLBACK_CONSOLIDATED_MARKET_DATA)${NC}"
        echo -e "  ${WHITE}Consolidated Trades:${NC}     ${CYAN}$(format_number $FALLBACK_CONSOLIDATED_TRADES)${NC}"
        echo -e "  ${WHITE}Consolidated Signals:${NC}    ${CYAN}$(format_number $FALLBACK_CONSOLIDATED_SIGNALS)${NC}"
        echo -e "  ${WHITE}Cross-site Sentiment:${NC}    ${GREEN}$(format_number $FALLBACK_CONSOLIDATED_SENTIMENT)${NC}"
        # Show consolidated data collection system status
        if [[ "$FALLBACK_CONSOLIDATED_DATA_COLLECTION" -eq 0 ]]; then
            echo -e "  ${WHITE}Data Collection:${NC}         ${RED}$(format_number $FALLBACK_CONSOLIDATED_DATA_COLLECTION)${NC} ❌ NOT SYNCED"
        else
            echo -e "  ${WHITE}Data Collection:${NC}         ${GREEN}$(format_number $FALLBACK_CONSOLIDATED_DATA_COLLECTION)${NC} ✅ SYNCED"
        fi
        
        # Show what IS working
        echo -e "  ${WHITE}Intuition Analysis:${NC}      ${GREEN}$(format_number $FALLBACK_INTUITION_ANALYSIS)${NC} ✅ WORKING"
        echo -e "  ${WHITE}Enhanced Signals:${NC}        ${CYAN}$(format_number $FALLBACK_ENHANCED_SIGNALS)${NC}"
        echo -e "  ${WHITE}Learning Insights:${NC}       ${PURPLE}$(format_number $FALLBACK_LEARNING_INSIGHTS)${NC}"
        
        # Multi-instance sync service status
        if pgrep -f "automated-data-sync-service.ts" > /dev/null; then
            echo -e "  ${WHITE}Data Sync Service:${NC}    ${GREEN}RUNNING${NC}"
        else
            echo -e "  ${WHITE}Data Sync Service:${NC}    ${RED}STOPPED${NC}"
        fi
    fi
    echo ""
}

# Function to display footer
show_footer() {
    echo -e "${BOLD}${CYAN}════════════════════════════════════════════════════════════════════════════════════${NC}"
    echo -e "${WHITE}Press ${RED}Ctrl+C${NC} to exit | Refresh every ${BLUE}${REFRESH_INTERVAL}s${NC} | ${PURPLE}QUANTUM FORGE™${NC} Terminal Dashboard"
    echo ""
}

# Function to display two columns side by side
show_two_columns() {
    local left_content="$1"
    local right_content="$2"
    
    # Convert content to arrays
    IFS=$'\n' read -d '' -r -a left_lines <<< "$left_content" || true
    IFS=$'\n' read -d '' -r -r -a right_lines <<< "$right_content" || true
    
    # Get max lines
    local max_lines=${#left_lines[@]}
    if [[ ${#right_lines[@]} -gt $max_lines ]]; then
        max_lines=${#right_lines[@]}
    fi
    
    # Display side by side
    for ((i=0; i<max_lines; i++)); do
        local left_line="${left_lines[i]:-}"
        local right_line="${right_lines[i]:-}"
        
        # Pad left column to 42 characters (removing ANSI codes for length calculation)
        local left_plain=$(echo "$left_line" | sed 's/\x1b\[[0-9;]*m//g')
        local left_padding=$((42 - ${#left_plain}))
        if [[ $left_padding -lt 0 ]]; then left_padding=0; fi
        local left_padded="$left_line$(printf "%*s" $left_padding "")"
        
        echo -e "$left_padded$right_line"
    done
}

# Main dashboard function
show_dashboard() {
    while true; do
        show_header
        
        # Try API first, fall back to database if needed
        local api_test=$(api_call "/dashboard/overview-metrics")
        if ! json_success "$api_test"; then
            echo -e "${YELLOW}API unavailable, querying PostgreSQL directly...${NC}"
            get_db_stats
        fi
        
        show_phase_info
        
        # Two-column layout for main sections
        local left_content
        local right_content
        
        # Left column: Trading Stats + P&L
        left_content=$(show_trading_stats; show_pnl_info)
        # Right column: Recent Activity + System Health  
        right_content=$(show_recent_activity; show_system_health)
        
        show_two_columns "$left_content" "$right_content"
        
        # Two-column layout for data sections
        left_content=$(show_data_warehousing)
        right_content=$(show_analytics_status)
        
        show_two_columns "$left_content" "$right_content"
        
        show_footer
        
        sleep "$REFRESH_INTERVAL"
    done
}

# Handle Ctrl+C gracefully
trap 'echo -e "\n${YELLOW}Dashboard stopped.${NC}"; exit 0' INT

# Check if required commands exist
if ! command -v curl &> /dev/null; then
    echo -e "${RED}Error: curl is required but not installed.${NC}"
    exit 1
fi

# Try to install jq if not available
if ! command -v jq &> /dev/null; then
    echo -e "${YELLOW}Installing jq JSON processor...${NC}"
    if command -v apt-get &> /dev/null; then
        sudo apt-get update -qq && sudo apt-get install -y -qq jq >/dev/null 2>&1 || {
            echo -e "${RED}Warning: Could not install jq. Using fallback JSON parsing.${NC}"
            USE_FALLBACK_JSON=true
        }
    elif command -v yum &> /dev/null; then
        sudo yum install -y jq >/dev/null 2>&1 || {
            echo -e "${RED}Warning: Could not install jq. Using fallback JSON parsing.${NC}"
            USE_FALLBACK_JSON=true
        }
    else
        echo -e "${RED}Warning: jq not available. Using fallback JSON parsing.${NC}"
        USE_FALLBACK_JSON=true
    fi
fi

# Display usage if help requested
if [[ "$1" == "-h" || "$1" == "--help" ]]; then
    echo "QUANTUM FORGE™ Terminal Dashboard"
    echo "Usage: $0 [refresh_interval]"
    echo ""
    echo "Options:"
    echo "  refresh_interval    Refresh interval in seconds (default: 5)"
    echo "  -h, --help         Show this help message"
    echo ""
    echo "Examples:"
    echo "  $0                 # Refresh every 5 seconds"
    echo "  $0 10              # Refresh every 10 seconds"
    echo "  $0 1               # Refresh every 1 second (fast)"
    exit 0
fi

# Start the dashboard
echo -e "${GREEN}Starting QUANTUM FORGE™ Terminal Dashboard...${NC}"
echo -e "${BLUE}Refresh interval: ${REFRESH_INTERVAL} seconds${NC}"
echo -e "${YELLOW}Press Ctrl+C to exit${NC}"
echo ""
sleep 2

show_dashboard<|MERGE_RESOLUTION|>--- conflicted
+++ resolved
@@ -563,15 +563,10 @@
             echo -e "  ${WHITE}Database:${NC}           ${RED}OFFLINE${NC}"
         fi
         
-<<<<<<< HEAD
-        # Check website container
-        if docker ps --format "table {{.Names}}\t{{.Status}}" | grep -q "signalcartel-website.*Up"; then
-=======
         # Check website (container or process)
         if docker ps | grep -q "signalcartel-website.*Up" || \
            pgrep -f "next.*start" > /dev/null || \
            curl -s --connect-timeout 2 http://localhost:3001/ > /dev/null 2>&1; then
->>>>>>> 9635eb60
             echo -e "  ${WHITE}Website:${NC}            ${GREEN}RUNNING${NC}"
         else
             echo -e "  ${WHITE}Website:${NC}            ${YELLOW}OPTIONAL${NC}"
